--- conflicted
+++ resolved
@@ -190,15 +190,8 @@
 // Mock values for consistent testing
 const EIGHTEEN_DECIMALS: u128 = 1_000_000_000_000_000_000_000;
 const MOCK_DEPOSIT_CAP: u128 = 1_000_000 * EIGHTEEN_DECIMALS; // 1M tokens with 18 decimals
-<<<<<<< HEAD
-const MOCK_TOTAL_ISSUANCE: u128 = 100_000_000 * EIGHTEEN_DECIMALS; // 100M tokens with 18 decimals
-const MOCK_INCENTIVE_CAP: u128 = 10_000 * EIGHTEEN_DECIMALS; // 10k tokens with 18 decimals
-const MOCK_APY: u8 = 10; // 10% APY
-const MOCK_DEPOSIT: u128 = 100_000 * EIGHTEEN_DECIMALS; // 100k tokens with 18 decimals
-=======
 const MOCK_DEPOSIT: u128 = 100_000 * EIGHTEEN_DECIMALS; // 100k tokens with 18 decimals
 const MOCK_APY: u8 = 10; // 10% APY
->>>>>>> b563856b
 
 /// Setup the E2E test environment.
 #[track_caller]
@@ -305,11 +298,7 @@
 						api::runtime_types::pallet_rewards::types::RewardConfigForAssetVault {
 							apy: api::runtime_types::sp_arithmetic::per_things::Percent(MOCK_APY),
 							deposit_cap: MOCK_DEPOSIT_CAP,
-<<<<<<< HEAD
-							incentive_cap: MOCK_INCENTIVE_CAP,
-=======
 							incentive_cap: 1,
->>>>>>> b563856b
 							boost_multiplier: Some(1),
 						},
 				},
@@ -947,11 +936,7 @@
 		let cfg_addr = api::storage().rewards().reward_config_storage(vault_id);
 		let cfg = t.subxt.storage().at_latest().await?.fetch(&cfg_addr).await?.unwrap();
 
-<<<<<<< HEAD
-		let deposit = U256::from(cfg.incentive_cap) * U256::from(2);
-=======
 		let deposit = U256::from(MOCK_DEPOSIT);
->>>>>>> b563856b
 
 		// Setup a LRT Vault for Alice.
 		let lrt_address = deploy_tangle_lrt(
